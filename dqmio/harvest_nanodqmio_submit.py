--- conflicted
+++ resolved
@@ -33,14 +33,9 @@
   # (if set to true, only one file will be read for speed)
   runmode = 'local'
   # (choose from 'condor' or 'local')
-<<<<<<< HEAD
   proxy = os.path.abspath('x509up_u116295')
   # (set the location of a valid proxy created with --voms-proxy-init --voms cms)
-=======
-  proxy = os.path.abspath('x509up_u23078')
-  # (set the location of a valid proxy created with --voms-proxy-init --voms cms
   #  (ignored in filemode 'local'))
->>>>>>> 9d3f8666
 
   # make a list of input files
   if filemode=='das':
